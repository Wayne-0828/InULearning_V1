#!/bin/bash

# InULearning Docker 一鍵啟動腳本
# 作者: AIPE01_group2
# 版本: v2.0.0 - 跨裝置優化版
# 支援: Linux, macOS, Windows (WSL/Git Bash)

set -e

echo "🚀 正在啟動 InULearning 系統..."

# 顏色定義
RED='\033[0;31m'
GREEN='\033[0;32m'
YELLOW='\033[1;33m'
BLUE='\033[0;34m'
PURPLE='\033[0;35m'
CYAN='\033[0;36m'
NC='\033[0m' # No Color

# 系統資訊
SCRIPT_DIR="$(cd "$(dirname "${BASH_SOURCE[0]}")" && pwd)"
SYSTEM_TYPE=""
ARCH=""
MEMORY_GB=0
DOCKER_COMPOSE_CMD=""

# 日誌函數
log_info() {
    echo -e "${BLUE}ℹ️  $1${NC}"
}

log_success() {
    echo -e "${GREEN}✅ $1${NC}"
}

log_warning() {
    echo -e "${YELLOW}⚠️  $1${NC}"
}

log_error() {
    echo -e "${RED}❌ $1${NC}"
}

log_step() {
    echo -e "${PURPLE}🔄 $1${NC}"
}

log_highlight() {
    echo -e "${CYAN}🎯 $1${NC}"
}

# 錯誤處理函數
handle_error() {
    log_error "腳本執行失敗，正在清理..."
    cleanup_on_error
    exit 1
}

cleanup_on_error() {
    if command -v docker &> /dev/null && docker info &> /dev/null; then
        log_step "清理失敗的容器..."
        $DOCKER_COMPOSE_CMD down --remove-orphans 2>/dev/null || true
    fi
}

trap handle_error ERR

# 檢測系統類型和架構
detect_system() {
    log_step "檢測系統環境..."
    
    # 檢測作業系統
    if [[ "$OSTYPE" == "linux-gnu"* ]]; then
        SYSTEM_TYPE="Linux"
        if grep -q Microsoft /proc/version 2>/dev/null; then
            SYSTEM_TYPE="WSL"
        fi
    elif [[ "$OSTYPE" == "darwin"* ]]; then
        SYSTEM_TYPE="macOS"
    elif [[ "$OSTYPE" == "msys" || "$OSTYPE" == "cygwin" ]]; then
        SYSTEM_TYPE="Windows"
    else
        SYSTEM_TYPE="Unknown"
    fi
    
    # 檢測架構
    ARCH=$(uname -m)
    case $ARCH in
        x86_64) ARCH="amd64" ;;
        aarch64|arm64) ARCH="arm64" ;;
        armv7l) ARCH="arm" ;;
        *) ARCH="unknown" ;;
    esac
    
    log_success "系統類型: $SYSTEM_TYPE ($ARCH)"
    
    # 檢測記憶體
    if command -v free &> /dev/null; then
        MEMORY_GB=$(free -g | awk 'NR==2{printf "%.1f", $2}')
    elif [[ "$SYSTEM_TYPE" == "macOS" ]]; then
        MEMORY_GB=$(echo "scale=1; $(sysctl -n hw.memsize) / 1024 / 1024 / 1024" | bc 2>/dev/null || echo "8.0")
    else
        MEMORY_GB="8.0"  # 預設值
    fi
    
    if (( $(echo "$MEMORY_GB < 4.0" | bc -l 2>/dev/null || echo "0") )); then
        log_warning "系統記憶體較少 (${MEMORY_GB}GB)，建議至少 4GB"
    else
        log_success "系統記憶體充足 (${MEMORY_GB}GB)"
    fi
}

# 檢查必要工具
check_required_tools() {
    log_step "檢查必要工具..."
    
    local missing_tools=()
    
    # 檢查基本工具
    for tool in curl git; do
        if ! command -v $tool &> /dev/null; then
            missing_tools+=($tool)
        fi
    done
    
    # 檢查 bc (用於數值計算)
    if ! command -v bc &> /dev/null; then
        log_warning "bc 工具未安裝，將跳過部分數值檢查"
    fi
    
    if [ ${#missing_tools[@]} -ne 0 ]; then
        log_error "缺少必要工具: ${missing_tools[*]}"
        log_info "請安裝缺少的工具後重新執行"
        case $SYSTEM_TYPE in
            "Linux"|"WSL")
                log_info "Ubuntu/Debian: sudo apt update && sudo apt install -y ${missing_tools[*]}"
                log_info "CentOS/RHEL: sudo yum install -y ${missing_tools[*]}"
                ;;
            "macOS")
                log_info "macOS: brew install ${missing_tools[*]}"
                ;;
        esac
        exit 1
    fi
    
    log_success "所有必要工具已安裝"
}

# 檢查 Docker 環境
check_docker() {
    log_step "檢查 Docker 環境..."
    
    # 檢查 Docker 是否安裝
    if ! command -v docker &> /dev/null; then
        log_error "Docker 未安裝"
        show_docker_install_guide
        exit 1
    fi
    
    # 檢查 Docker 是否運行
    if ! docker info &> /dev/null; then
        log_error "Docker 服務未運行"
        log_info "請啟動 Docker 服務："
        case $SYSTEM_TYPE in
            "Linux"|"WSL")
                log_info "  sudo systemctl start docker"
                log_info "  或者: sudo service docker start"
                ;;
            "macOS"|"Windows")
                log_info "  請啟動 Docker Desktop 應用程式"
                ;;
        esac
        exit 1
    fi
    
    # 檢查 Docker Compose
    if command -v "docker-compose" &> /dev/null; then
        DOCKER_COMPOSE_CMD="docker-compose"
    elif docker compose version &> /dev/null; then
        DOCKER_COMPOSE_CMD="docker compose"
    else
        log_error "Docker Compose 未安裝"
        show_docker_install_guide
        exit 1
    fi
    
    # 檢查版本
    local docker_version=$(docker --version | cut -d' ' -f3 | cut -d',' -f1)
    local compose_version
    if [[ "$DOCKER_COMPOSE_CMD" == "docker-compose" ]]; then
        compose_version=$(docker-compose --version | cut -d' ' -f3 | cut -d',' -f1)
    else
        compose_version=$(docker compose version --short 2>/dev/null || echo "unknown")
    fi
    
    log_success "Docker 版本: $docker_version"
    log_success "Docker Compose 版本: $compose_version"
    
    # 檢查 Docker 權限
    if ! docker ps &> /dev/null; then
        log_warning "當前用戶可能沒有 Docker 權限"
        if [[ "$SYSTEM_TYPE" == "Linux" || "$SYSTEM_TYPE" == "WSL" ]]; then
            log_info "嘗試將用戶加入 docker 群組："
            log_info "  sudo usermod -aG docker \$USER"
            log_info "  然後重新登入或執行: newgrp docker"
        fi
        
        # 嘗試使用 sudo
        if sudo docker ps &> /dev/null; then
            log_warning "需要使用 sudo 權限運行 Docker"
            DOCKER_COMPOSE_CMD="sudo $DOCKER_COMPOSE_CMD"
        else
            log_error "無法訪問 Docker，請檢查權限設置"
            exit 1
        fi
    fi
}

# 顯示 Docker 安裝指南
show_docker_install_guide() {
    log_info "Docker 安裝指南："
    case $SYSTEM_TYPE in
        "Linux")
            log_info "  Ubuntu/Debian:"
            log_info "    curl -fsSL https://get.docker.com -o get-docker.sh"
            log_info "    sudo sh get-docker.sh"
            log_info "    sudo usermod -aG docker \$USER"
            ;;
        "WSL")
            log_info "  請在 Windows 中安裝 Docker Desktop"
            log_info "  下載地址: https://desktop.docker.com/win/main/amd64/Docker%20Desktop%20Installer.exe"
            ;;
        "macOS")
            log_info "  請安裝 Docker Desktop for Mac"
            if [[ "$ARCH" == "arm64" ]]; then
                log_info "  下載地址: https://desktop.docker.com/mac/main/arm64/Docker.dmg"
            else
                log_info "  下載地址: https://desktop.docker.com/mac/main/amd64/Docker.dmg"
            fi
            ;;
        "Windows")
            log_info "  請安裝 Docker Desktop for Windows"
            log_info "  下載地址: https://desktop.docker.com/win/main/amd64/Docker%20Desktop%20Installer.exe"
            ;;
    esac
    log_info "  官方文檔: https://docs.docker.com/get-docker/"
}

# 檢查網路連接
check_network() {
    log_step "檢查網路連接..."
    
    local test_urls=(
        "https://registry-1.docker.io"
        "https://github.com"
        "https://cdn.tailwindcss.com"
    )
    
    local failed_count=0
    for url in "${test_urls[@]}"; do
        if ! curl -s --connect-timeout 5 --max-time 10 "$url" > /dev/null; then
            log_warning "無法連接到 $url"
            ((failed_count++))
        fi
    done
    
    if [ $failed_count -eq ${#test_urls[@]} ]; then
        log_error "網路連接異常，請檢查網路設置"
        exit 1
    elif [ $failed_count -gt 0 ]; then
        log_warning "部分網路連接異常，可能影響下載速度"
    else
        log_success "網路連接正常"
    fi
}

# 檢查端口占用
check_ports() {
    log_step "檢查端口占用..."
    
    local ports=(80 5432 6379 8001 8002 8003 8004 8005 8006 8080 8081 8082 8083 9000 9001 27017)
    local occupied_ports=()
    
    for port in "${ports[@]}"; do
        if command -v netstat &> /dev/null; then
            if netstat -tuln 2>/dev/null | grep -q ":$port "; then
                occupied_ports+=($port)
            fi
        elif command -v ss &> /dev/null; then
            if ss -tuln 2>/dev/null | grep -q ":$port "; then
                occupied_ports+=($port)
            fi
        elif command -v lsof &> /dev/null; then
            if lsof -i :$port &>/dev/null; then
                occupied_ports+=($port)
            fi
        fi
    done
    
    if [ ${#occupied_ports[@]} -gt 0 ]; then
        log_warning "以下端口已被占用: ${occupied_ports[*]}"
        log_info "如果遇到端口衝突，請關閉占用端口的程序或修改 docker-compose.yml"
    else
        log_success "所有必要端口可用"
    fi
}

# 自動創建目錄結構
setup_directories() {
    log_step "建立目錄結構..."
    
    cd "$SCRIPT_DIR"
    
    # 建立必要目錄
    local directories=(
        "logs"
        "nginx/conf.d"
        "data/postgres"
        "data/mongodb"
        "data/redis"
        "data/minio"
        "files"
        "2_implementation/database"
        "2_implementation/database/seeds"
        "2_implementation/database/seeds/全題庫"
    )
    
    for dir in "${directories[@]}"; do
        if [ ! -d "$dir" ]; then
            mkdir -p "$dir"
            log_info "建立目錄: $dir"
        fi
    done
    
    # 設置權限
    chmod -R 755 logs nginx/conf.d files 2>/dev/null || true
    
    # 針對 logs 目錄額外設定擁有者權限，確保日誌寫入順暢
    if [ -d "logs" ]; then
        log_info "設定 logs 目錄權限..."
        sudo chown -R $USER:$USER logs/ || log_warning "無法設定 logs 目錄擁有者權限，請手動檢查。"
    fi

    log_success "目錄結構建立完成"
}

# 題庫載入進度監控
monitor_question_bank_loader_progress() {
    log_step "監控題庫資料載入進度..."

    local seeds_dir="2_implementation/database/seeds/全題庫"
    local images_total=""
    local questions_total=""

    # 計算圖片總數
    if [ -d "$seeds_dir" ]; then
        images_total=$(find "$seeds_dir" -type f -name "*.jpg" 2>/dev/null | wc -l | tr -d ' \n')
    fi

    # 計算題目總數（若系統有 python3）
    if command -v python3 &>/dev/null; then
        questions_total=$(python3 - <<'PY'
import os, json
base = '2_implementation/database/seeds/全題庫'
total = 0
for root, dirs, files in os.walk(base):
    if os.path.basename(root) == 'images':
        continue
    for f in files:
        if f.endswith('.json'):
            p = os.path.join(root, f)
            try:
                with open(p, 'r', encoding='utf-8') as fh:
                    data = json.load(fh)
                if isinstance(data, list):
                    total += len(data)
                elif isinstance(data, dict):
                    total += 1
            except Exception:
                pass
print(total)
PY
)
        questions_total=$(echo "$questions_total" | tr -d ' \n')
    fi

    local images_done=0
    local questions_done=0

    # 追蹤載入容器日誌
    $DOCKER_COMPOSE_CMD logs -f question-bank-loader 2>/dev/null | while IFS= read -r line; do
        # 圖片進度
        if [[ "$line" =~ 已上傳[[:space:]]+([0-9]+)[[:space:]]+張圖片 ]]; then
            images_done="${BASH_REMATCH[1]}"
        fi
        # 題目進度
        if [[ "$line" =~ 已載入[[:space:]]+([0-9]+)[[:space:]]+道題目 ]]; then
            questions_done="${BASH_REMATCH[1]}"
        fi

        # 計算百分比
        local img_pct="-"
        local q_pct="-"
        if [[ -n "$images_total" && "$images_total" =~ ^[0-9]+$ && $images_total -gt 0 ]]; then
            img_pct=$(( images_done * 100 / images_total ))
        fi
        if [[ -n "$questions_total" && "$questions_total" =~ ^[0-9]+$ && $questions_total -gt 0 ]]; then
            q_pct=$(( questions_done * 100 / questions_total ))
        fi

        # 顯示動態進度（覆蓋同一行）
        printf "\r🖼️ 圖片: %s/%s (%s%%)  |  📚 題目: %s/%s (%s%%) " \
            "$images_done" "${images_total:-?}" "${img_pct}" \
            "$questions_done" "${questions_total:-?}" "${q_pct}"

        # 完成通知（強制顯示 100%）
        if [[ "$line" =~ 資料載入完成 ]]; then
            echo
            images_total="$images_done"
            questions_total="$questions_done"
            printf "\r🖼️ 圖片: %s/%s (100%%)  |  📚 題目: %s/%s (100%%) \n" \
                "$images_done" "$images_total" "$questions_done" "$questions_total"
            log_success "題庫資料載入完成！圖片: ${images_done}/${images_total}；題目: ${questions_done}/${questions_total}"
            break
        fi
    done
}

# 檢查和建立環境變數檔案
setup_environment() {
    log_step "設置環境變數..."
    
    if [ ! -f .env ]; then
        if [ -f env.docker ]; then
            log_info "從 env.docker 建立 .env 檔案..."
            cp env.docker .env
        else
            log_info "建立預設 .env 檔案..."
            cat > .env << 'EOF'
# Database Configuration
POSTGRES_DB=inulearning
POSTGRES_USER=aipe-tester
POSTGRES_PASSWORD=aipe-tester
POSTGRES_HOST=postgres
POSTGRES_PORT=5432

# MongoDB Configuration
MONGODB_DATABASE=inulearning
MONGODB_USERNAME=aipe-tester
MONGODB_PASSWORD=aipe-tester
MONGODB_HOST=mongodb
MONGODB_PORT=27017

# Redis Configuration
REDIS_HOST=redis
REDIS_PORT=6379
REDIS_PASSWORD=aipe-tester

# MinIO Configuration
MINIO_ROOT_USER=aipe-tester
MINIO_ROOT_PASSWORD=aipe-tester
MINIO_HOST=minio
MINIO_PORT=9000

# JWT Configuration
JWT_SECRET_KEY=your-super-secret-jwt-key-change-this-in-production-$(date +%s)
JWT_ALGORITHM=HS256
JWT_ACCESS_TOKEN_EXPIRE_MINUTES=30

# Application Configuration
DEBUG=true
ENVIRONMENT=development

# System Configuration
SYSTEM_TYPE=${SYSTEM_TYPE}
ARCH=${ARCH}

# AI Analysis Configuration
GEMINI_API_KEY=
AI_ANALYSIS_MOCK=0
AI_CACHE_PREFIX=ai:v1:
AI_CACHE_TTL_SECONDS=604800
EOF
        fi
        log_success ".env 檔案已建立"
    else
        log_success ".env 檔案已存在"
    fi
}

# 清理舊環境
cleanup_old_environment() {
    log_step "清理舊環境..."
    
    # 停止並移除舊容器
    $DOCKER_COMPOSE_CMD down --remove-orphans --volumes 2>/dev/null || true
    
    # 清理未使用的 Docker 資源
    log_info "清理未使用的 Docker 資源..."
    docker system prune -f 2>/dev/null || true
    
    log_success "舊環境清理完成"
}

# 拉取和建立映像
pull_and_build() {
    log_step "準備 Docker 映像..."
    
    # 拉取基礎映像
    log_info "拉取基礎映像..."
    $DOCKER_COMPOSE_CMD build --no-cache
    
    # 建立自定義映像
    log_info "建立應用映像..."
    $DOCKER_COMPOSE_CMD build --no-cache
    
    log_success "映像準備完成"
}

# 啟動服務
start_services() {
    log_step "啟動服務..."
    
    # 分階段啟動
    log_info "啟動基礎服務..."
    $DOCKER_COMPOSE_CMD up -d postgres mongodb redis minio
    
    # 等待基礎服務就緒
    log_info "等待基礎服務啟動..."
    sleep 10
    
    log_info "啟動應用服務..."
<<<<<<< HEAD
    $DOCKER_COMPOSE_CMD up -d auth-service question-bank-service learning-service ai-analysis-service parent-dashboard-service report-service teacher-management-service
=======
    $DOCKER_COMPOSE_CMD up -d auth-service question-bank-service learning-service ai-analysis-service ai-analysis-worker parent-dashboard-service report-service
>>>>>>> 0e4715d1

    # 啟動題庫資料載入（一次性）
    log_info "啟動題庫資料載入..."
    $DOCKER_COMPOSE_CMD up -d question-bank-loader || true
    # 進度監控（背景執行，不阻塞主流程）
    monitor_question_bank_loader_progress &
    
    # 等待應用服務就緒
    log_info "等待應用服務啟動..."
    sleep 20
    
    log_info "啟動前端和代理服務..."
    $DOCKER_COMPOSE_CMD up -d student-frontend admin-frontend teacher-frontend parent-frontend nginx
    
    log_success "所有服務已啟動"
}

# 等待服務就緒
wait_for_services() {
    log_step "等待服務完全就緒..."
    
    local max_attempts=60
    local attempt=0
    
    while [ $attempt -lt $max_attempts ]; do
        attempt=$((attempt + 1))
        
        # 檢查關鍵服務
        local services_ready=true
        
        # 檢查資料庫
        if ! $DOCKER_COMPOSE_CMD exec -T postgres pg_isready -U aipe-tester &>/dev/null; then
            services_ready=false
        fi
        
        # 檢查 Redis
        if ! $DOCKER_COMPOSE_CMD exec -T redis redis-cli ping &>/dev/null; then
            services_ready=false
        fi
        
        # 檢查認證服務
        if ! curl -s -f http://localhost:8001/health > /dev/null 2>&1; then
            services_ready=false
        fi
        # 檢查題庫服務
        if ! curl -s -f http://localhost:8002/health > /dev/null 2>&1; then
            services_ready=false
        fi
        # 檢查學習服務
        if ! curl -s -f http://localhost:8003/health > /dev/null 2>&1; then
            services_ready=false
        fi
        # 檢查 AI 分析服務
        if ! curl -s -f http://localhost:8004/api/v1/ai/health > /dev/null 2>&1; then
            services_ready=false
        fi
        # 檢查 AI 佇列（若啟用 RQ）
        if curl -s -f http://localhost:8004/api/v1/ai/queue/health > /dev/null 2>&1; then
            :
        else
            log_warning "AI 佇列健康檢查不可用或未啟用 RQ（可忽略）"
        fi
        
        # 檢查教師管理服務
        if ! curl -s -f http://localhost:8007/health > /dev/null 2>&1; then
            services_ready=false
        fi
        
        if [ "$services_ready" = true ]; then
            log_success "所有關鍵服務已就緒"
            break
        fi
        
        if [ $attempt -eq $max_attempts ]; then
            log_error "服務啟動超時，請檢查日誌"
            return 1
        fi
        
        echo -n "."
        sleep 2
    done
    
    # 額外等待時間確保穩定
    log_info "等待服務穩定..."
    sleep 10
}

# 初始化測試資料
initialize_test_data() {
    log_step "初始化測試資料..."
    
    # 檢查資料庫連接
    if ! $DOCKER_COMPOSE_CMD exec -T postgres pg_isready -U aipe-tester &>/dev/null; then
        log_warning "資料庫未就緒，跳過測試資料初始化"
        return
    fi
    
    # 檢查是否已有測試資料
    local user_count=$($DOCKER_COMPOSE_CMD exec -T postgres psql -U aipe-tester -d inulearning -t -c "SELECT COUNT(*) FROM users;" 2>/dev/null | tr -d ' \n' || echo "0")
    
    if [ "$user_count" -gt "5" ]; then
        log_success "測試資料已存在 ($user_count 個用戶)"
    else
        # 執行測試資料初始化
        if [ -f "2_implementation/database/seeds/postgresql/init-test-data.sql" ]; then
            log_info "執行測試資料初始化..."
            $DOCKER_COMPOSE_CMD exec -T postgres psql -U aipe-tester -d inulearning < 2_implementation/database/seeds/postgresql/init-test-data.sql 2>/dev/null || {
                log_warning "測試資料初始化失敗，使用基本用戶創建"
                create_basic_users
            }
        else
            log_info "創建基本測試用戶..."
            create_basic_users
        fi
    fi
    
    # 檢查知識點數據
    local knowledge_count=$($DOCKER_COMPOSE_CMD exec -T postgres psql -U aipe-tester -d inulearning -t -c "SELECT COUNT(*) FROM knowledge_points_master;" 2>/dev/null | tr -d ' \n' || echo "0")
    
    if [ "$knowledge_count" -gt "100" ]; then
        log_success "知識點數據已存在 ($knowledge_count 個知識點)"
    else
        log_info "初始化知識點數據..."
        if [ -f "2_implementation/database/seeds/postgresql/knowledge_points_seed.sql" ]; then
            $DOCKER_COMPOSE_CMD exec -T postgres psql -U aipe-tester -d inulearning < 2_implementation/database/seeds/postgresql/knowledge_points_seed.sql 2>/dev/null || {
                log_warning "知識點數據初始化失敗"
            }
            local new_knowledge_count=$($DOCKER_COMPOSE_CMD exec -T postgres psql -U aipe-tester -d inulearning -t -c "SELECT COUNT(*) FROM knowledge_points_master;" 2>/dev/null | tr -d ' \n' || echo "0")
            log_success "知識點數據初始化完成 ($new_knowledge_count 個知識點)"
        else
            log_warning "找不到知識點種子數據文件"
        fi
    fi
    
    log_success "測試資料初始化完成"
}

# 創建基本測試用戶
create_basic_users() {
    $DOCKER_COMPOSE_CMD exec -T postgres psql -U aipe-tester -d inulearning -c "
    INSERT INTO users (username, email, hashed_password, role, first_name, last_name, is_active, is_verified, created_at) VALUES 
    ('student01', 'student01@test.com', '\$2b\$12\$80NUNl/aAMIfCCfbqbRc7e0ADOB81Ibbv1LWHNe7FytsweVw5ySNm', 'student', '學生', '01', true, true, NOW()),
    ('teacher01', 'teacher01@test.com', '\$2b\$12\$80NUNl/aAMIfCCfbqbRc7e0ADOB81Ibbv1LWHNe7FytsweVw5ySNm', 'teacher', '01', true, true, NOW()),
    ('parent01', 'parent01@test.com', '\$2b\$12\$80NUNl/aAMIfCCfbqbRc7e0ADOB81Ibbv1LWHNe7FytsweVw5ySNm', 'parent', '家長', '01', true, true, NOW()),
    ('admin01', 'admin01@test.com', '\$2b\$12\$80NUNl/aAMIfCCfbqbRc7e0ADOB81Ibbv1LWHNe7FytsweVw5ySNm', 'admin', '管理員', '01', true, true, NOW())
    ON CONFLICT (email) DO NOTHING;
    " 2>/dev/null || true
}

# 健康檢查
health_check() {
    log_step "執行系統健康檢查..."
    
    local services=("postgres" "mongodb" "redis" "minio" "auth-service" "question-bank-service" "learning-service" "ai-analysis-service" "parent-dashboard-service" "report-service" "teacher-management-service" "nginx")
    local frontend_services=("student-frontend" "admin-frontend" "teacher-frontend" "parent-frontend")
    local failed_services=()
    
    # 檢查後端服務
    for service in "${services[@]}"; do
        if $DOCKER_COMPOSE_CMD ps "$service" | grep -q "Up"; then
            log_success "$service 運行正常"
        else
            log_warning "$service 狀態異常"
            failed_services+=("$service")
        fi
    done
    
    # 檢查前端服務
    for service in "${frontend_services[@]}"; do
        if $DOCKER_COMPOSE_CMD ps "$service" | grep -q "Up"; then
            log_success "$service 運行正常"
        else
            log_warning "$service 狀態異常"
            failed_services+=("$service")
        fi
    done
    
    if [ ${#failed_services[@]} -gt 0 ]; then
        log_warning "以下服務狀態異常: ${failed_services[*]}"
        log_info "請使用以下命令檢查日誌："
        for service in "${failed_services[@]}"; do
            log_info "  $DOCKER_COMPOSE_CMD logs $service"
        done
    fi
}

# 連通性測試
test_connectivity() {
    log_step "測試服務連通性..."
    
    local endpoints=(
        "http://localhost:8080|學生端前端"
        "http://localhost:8081|管理員端前端"
        "http://localhost:8082|家長端前端"
        "http://localhost:8083|教師端前端"
        "http://localhost:8001/health|認證服務健康檢查"
        "http://localhost:8002/health|題庫服務健康檢查"
        "http://localhost:8003/health|學習服務健康檢查"
        "http://localhost/|Nginx代理服務"
        "http://localhost:8004/api/v1/ai/health|AI 分析服務健康檢查"
        "http://localhost:8005/health|家長儀表板服務健康檢查"
        "http://localhost:8006/health|報告服務健康檢查"
        "http://localhost:8007/health|教師管理服務健康檢查"
    )
    
    local failed_endpoints=()
    
    for endpoint in "${endpoints[@]}"; do
        local url="${endpoint%|*}"
        local name="${endpoint#*|}"
        
        if curl -s -f --connect-timeout 5 --max-time 10 "$url" > /dev/null 2>&1; then
            log_success "$name 可訪問"
        else
            log_warning "$name 暫時無法訪問"
            failed_endpoints+=("$name")
        fi
    done
    
    if [ ${#failed_endpoints[@]} -eq 0 ]; then
        log_success "所有服務連通性正常"
    else
        log_warning "部分服務暫時無法訪問，請稍後重試"
    fi
}

# 顯示系統資訊
show_system_info() {
    echo ""
    echo "🎉 InULearning 系統啟動完成！"
    echo "================================================"
    echo ""
    log_highlight "📋 服務訪問地址："
    echo "  🏠 統一入口 (首頁): http://localhost/"
    echo "  🔐 統一登入頁面: http://localhost/login.html"
    echo "  📝 統一註冊頁面: http://localhost/register.html"
    echo "  🎓 學生端前端: http://localhost:8080"
    echo "  👨‍💼 管理員端前端: http://localhost:8081"
    echo "  👪 家長端前端: http://localhost:8082"
    echo "  👨‍🏫 教師端前端: http://localhost:8083"
    echo ""
    log_highlight "🔐 API 服務地址："
    echo "  認證服務: http://localhost:8001"
    echo "  題庫服務: http://localhost:8002"
    echo "  學習服務: http://localhost:8003"
    echo "  AI 分析服務: http://localhost:8004"
    echo "  家長儀表板服務: http://localhost:8005"
    echo "  報告服務: http://localhost:8006"
    echo "  教師管理服務: http://localhost:8007"
    echo ""
    log_highlight "🗄️ 資料庫服務："
    echo "  PostgreSQL: localhost:5432"
    echo "  MongoDB: localhost:27017"
    echo "  Redis: localhost:6379"
    echo "  MinIO: http://localhost:9000 (Console: http://localhost:9001)"
    echo ""
    log_highlight "📝 測試帳號 (密碼都是 password123)："
    echo "  👨‍🎓 學生帳號: student01@test.com"
    echo "  👨‍🏫 教師帳號: teacher01@test.com"
    echo "  👪 家長帳號: parent01@test.com"
    echo "  👨‍💼 管理員帳號: admin01@test.com"
    echo ""
    log_highlight "🔧 管理命令："
    echo "  查看所有服務狀態: $DOCKER_COMPOSE_CMD ps"
    echo "  查看服務日誌: $DOCKER_COMPOSE_CMD logs -f [服務名]"
    echo "  停止所有服務: $DOCKER_COMPOSE_CMD down"
    echo "  重啟特定服務: $DOCKER_COMPOSE_CMD restart [服務名]"
    echo "  進入容器: $DOCKER_COMPOSE_CMD exec [服務名] bash"
    echo ""
    log_highlight "🔍 故障排除："
    echo "  • 如果服務無法訪問，請等待 1-2 分鐘後重試"
    echo "  • 查看服務日誌: $DOCKER_COMPOSE_CMD logs -f"
    echo "  • 重新啟動系統: ./start.sh"
    echo "  • 完全重置: $DOCKER_COMPOSE_CMD down -v && ./start.sh"
    echo ""
    log_highlight "💡 系統資訊："
    echo "  作業系統: $SYSTEM_TYPE ($ARCH)"
    echo "  記憶體: ${MEMORY_GB}GB"
    echo "  Docker Compose: $DOCKER_COMPOSE_CMD"
    echo "  工作目錄: $SCRIPT_DIR"
    echo ""
    echo "✨ 開始使用 InULearning 吧！"
    echo "================================================"
}

# 主執行流程
main() {
    echo "🚀 InULearning 一鍵啟動腳本 v2.0.0"
    echo "跨裝置優化版 - 支援 Linux, macOS, Windows"
    echo "================================================"
    echo ""
    
    # 系統檢測
    detect_system
    check_required_tools
    check_docker
    check_network
    check_ports
    
    # 環境準備
    setup_directories
    setup_environment
    
    # 服務啟動
    cleanup_old_environment
    pull_and_build
    start_services
    wait_for_services
    
    # 資料初始化
    initialize_test_data
    
    # 系統檢查
    health_check
    test_connectivity
    
    # 顯示結果
    show_system_info
    
    log_success "🎉 InULearning 啟動流程完成！"
}

# 檢查是否為直接執行
if [[ "${BASH_SOURCE[0]}" == "${0}" ]]; then
    main "$@"
fi<|MERGE_RESOLUTION|>--- conflicted
+++ resolved
@@ -531,11 +531,10 @@
     sleep 10
     
     log_info "啟動應用服務..."
-<<<<<<< HEAD
-    $DOCKER_COMPOSE_CMD up -d auth-service question-bank-service learning-service ai-analysis-service parent-dashboard-service report-service teacher-management-service
-=======
-    $DOCKER_COMPOSE_CMD up -d auth-service question-bank-service learning-service ai-analysis-service ai-analysis-worker parent-dashboard-service report-service
->>>>>>> 0e4715d1
+
+
+    $DOCKER_COMPOSE_CMD up -d auth-service question-bank-service learning-service ai-analysis-service ai-analysis-worker parent-dashboard-service report-service teacher-management-service
+
 
     # 啟動題庫資料載入（一次性）
     log_info "啟動題庫資料載入..."
